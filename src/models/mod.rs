--- conflicted
+++ resolved
@@ -5,10 +5,5 @@
 pub mod response;
 
 pub use post::*;
-<<<<<<< HEAD
 pub use metadata::*;
-pub use response::*;
-=======
-// pub use metadata::*;
-// pub use response::*;
->>>>>>> 2ac3e83c
+pub use response::*;